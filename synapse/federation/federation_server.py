--- conflicted
+++ resolved
@@ -349,8 +349,6 @@
 
     @defer.inlineCallbacks
     def _on_context_state_request_compute(self, room_id, event_id):
-
-<<<<<<< HEAD
         if event_id:
             pdus = yield self.handler.get_state_for_pdu(room_id, event_id)
         else:
@@ -358,8 +356,6 @@
 
         auth_chain = yield self.store.get_auth_chain([pdu.event_id for pdu in pdus])
 
-=======
->>>>>>> b94a4018
         return {
             "pdus": [pdu.get_pdu_json() for pdu in pdus],
             "auth_chain": [pdu.get_pdu_json() for pdu in auth_chain],
