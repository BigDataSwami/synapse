--- conflicted
+++ resolved
@@ -19,7 +19,6 @@
 import logging
 from collections import Counter as c_counter, OrderedDict, namedtuple
 from functools import wraps
-from typing import Set
 
 from six import iteritems, text_type
 from six.moves import range
@@ -1712,166 +1711,6 @@
 
         logger.info("[purge] done")
 
-<<<<<<< HEAD
-=======
-    def purge_unreferenced_state_groups(
-        self, room_id: str, state_groups_to_delete: Set[int]
-    ) -> defer.Deferred:
-        """Deletes no longer referenced state groups and de-deltas any state
-        groups that reference them.
-
-        Args:
-            room_id: The room the state groups belong to (must all be in the
-                same room).
-            state_groups_to_delete: Set of all state groups to delete.
-        """
-
-        return self.runInteraction(
-            "purge_unreferenced_state_groups",
-            self._purge_unreferenced_state_groups,
-            room_id,
-            state_groups_to_delete,
-        )
-
-    def _purge_unreferenced_state_groups(self, txn, room_id, state_groups_to_delete):
-        logger.info(
-            "[purge] found %i state groups to delete", len(state_groups_to_delete)
-        )
-
-        rows = self._simple_select_many_txn(
-            txn,
-            table="state_group_edges",
-            column="prev_state_group",
-            iterable=state_groups_to_delete,
-            keyvalues={},
-            retcols=("state_group",),
-        )
-
-        remaining_state_groups = set(
-            row["state_group"]
-            for row in rows
-            if row["state_group"] not in state_groups_to_delete
-        )
-
-        logger.info(
-            "[purge] de-delta-ing %i remaining state groups",
-            len(remaining_state_groups),
-        )
-
-        # Now we turn the state groups that reference to-be-deleted state
-        # groups to non delta versions.
-        for sg in remaining_state_groups:
-            logger.info("[purge] de-delta-ing remaining state group %s", sg)
-            curr_state = self._get_state_groups_from_groups_txn(txn, [sg])
-            curr_state = curr_state[sg]
-
-            self._simple_delete_txn(
-                txn, table="state_groups_state", keyvalues={"state_group": sg}
-            )
-
-            self._simple_delete_txn(
-                txn, table="state_group_edges", keyvalues={"state_group": sg}
-            )
-
-            self._simple_insert_many_txn(
-                txn,
-                table="state_groups_state",
-                values=[
-                    {
-                        "state_group": sg,
-                        "room_id": room_id,
-                        "type": key[0],
-                        "state_key": key[1],
-                        "event_id": state_id,
-                    }
-                    for key, state_id in iteritems(curr_state)
-                ],
-            )
-
-        logger.info("[purge] removing redundant state groups")
-        txn.executemany(
-            "DELETE FROM state_groups_state WHERE state_group = ?",
-            ((sg,) for sg in state_groups_to_delete),
-        )
-        txn.executemany(
-            "DELETE FROM state_groups WHERE id = ?",
-            ((sg,) for sg in state_groups_to_delete),
-        )
-
-    @defer.inlineCallbacks
-    def get_previous_state_groups(self, state_groups):
-        """Fetch the previous groups of the given state groups.
-
-        Args:
-            state_groups (Iterable[int])
-
-        Returns:
-            Deferred[dict[int, int]]: mapping from state group to previous
-            state group.
-        """
-
-        rows = yield self._simple_select_many_batch(
-            table="state_group_edges",
-            column="prev_state_group",
-            iterable=state_groups,
-            keyvalues={},
-            retcols=("prev_state_group", "state_group"),
-            desc="get_previous_state_groups",
-        )
-
-        return {row["state_group"]: row["prev_state_group"] for row in rows}
-
-    def purge_room_state(self, room_id):
-        """Deletes all record of a room from state tables
-
-        Args:
-            room_id (str):
-        """
-
-        return self.runInteraction(
-            "purge_room_state", self._purge_room_state_txn, room_id
-        )
-
-    def _purge_room_state_txn(self, txn, room_id):
-        # first we have to delete the state groups states
-        logger.info("[purge] removing %s from state_groups_state", room_id)
-
-        txn.execute(
-            """
-            DELETE FROM state_groups_state
-            WHERE state_group IN (
-                SELECT state_group FROM state_groups
-                WHERE room_id = ?
-            )
-            """,
-            (room_id,),
-        )
-
-        # ... and the state group edges
-        logger.info("[purge] removing %s from state_group_edges", room_id)
-
-        txn.execute(
-            """
-            DELETE FROM state_group_edges
-            WHERE state_group IN (
-                SELECT state_group FROM state_groups
-                WHERE room_id = ?
-            )
-            """,
-            (room_id,),
-        )
-
-        # ... and the state groups
-        logger.info("[purge] removing %s from state_groups", room_id)
-
-        txn.execute(
-            """
-            DELETE FROM state_groups WHERE room_id = ?
-            """,
-            (room_id,),
-        )
-
->>>>>>> fb1a6914
     async def is_event_after(self, event_id1, event_id2):
         """Returns True if event_id1 is after event_id2 in the stream
         """
