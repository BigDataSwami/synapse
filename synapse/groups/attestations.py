# -*- coding: utf-8 -*-
# Copyright 2017 Vector Creations Ltd
#
# Licensed under the Apache License, Version 2.0 (the "License");
# you may not use this file except in compliance with the License.
# You may obtain a copy of the License at
#
#     http://www.apache.org/licenses/LICENSE-2.0
#
# Unless required by applicable law or agreed to in writing, software
# distributed under the License is distributed on an "AS IS" BASIS,
# WITHOUT WARRANTIES OR CONDITIONS OF ANY KIND, either express or implied.
# See the License for the specific language governing permissions and
# limitations under the License.

<<<<<<< HEAD
"""Attestations ensure that users and groups can't lie about their memberships.

When a user joins a group the HS and GS swap attestations, which allow them
both to independently prove to third parties their membership.These
attestations have a validity period so need to be periodically renewed.

If a user leaves (or gets kicked out of) a group, either side can still use
their attestation to "prove" their membership, until the attestation expires.
Therefore attestations shouldn't be relied on to prove membership in important
cases, but can for less important situtations, e.g. showing a users membership
of groups on their profile, showing flairs, etc.abs

An attestsation is a signed blob of json that looks like:

    {
        "user_id": "@foo:a.example.com",
        "group_id": "+bar:b.example.com",
        "valid_until_ms": 1507994728530,
        "signatures":{"matrix.org":{"ed25519:auto":"..."}}
    }
"""
=======
import logging
>>>>>>> e27b76d1

from twisted.internet import defer

from synapse.api.errors import SynapseError
from synapse.types import get_domain_from_id
from synapse.util.logcontext import preserve_fn

from signedjson.sign import sign_json


logger = logging.getLogger(__name__)


# Default validity duration for new attestations we create
DEFAULT_ATTESTATION_LENGTH_MS = 3 * 24 * 60 * 60 * 1000

# Start trying to update our attestations when they come this close to expiring
UPDATE_ATTESTATION_TIME_MS = 1 * 24 * 60 * 60 * 1000


class GroupAttestationSigning(object):
    """Creates and verifies group attestations.
    """
    def __init__(self, hs):
        self.keyring = hs.get_keyring()
        self.clock = hs.get_clock()
        self.server_name = hs.hostname
        self.signing_key = hs.config.signing_key[0]

    @defer.inlineCallbacks
    def verify_attestation(self, attestation, group_id, user_id, server_name=None):
        """Verifies that the given attestation matches the given parameters.

        An optional server_name can be supplied to explicitly set which server's
        signature is expected. Otherwise assumes that either the group_id or user_id
        is local and uses the other's server as the one to check.
        """

        if not server_name:
            if get_domain_from_id(group_id) == self.server_name:
                server_name = get_domain_from_id(user_id)
            elif get_domain_from_id(user_id) == self.server_name:
                server_name = get_domain_from_id(group_id)
            else:
                raise Exception("Expected either group_id or user_id to be local")

        if user_id != attestation["user_id"]:
            raise SynapseError(400, "Attestation has incorrect user_id")

        if group_id != attestation["group_id"]:
            raise SynapseError(400, "Attestation has incorrect group_id")
        valid_until_ms = attestation["valid_until_ms"]

        # TODO: We also want to check that *new* attestations that people give
        # us to store are valid for at least a little while.
        if valid_until_ms < self.clock.time_msec():
            raise SynapseError(400, "Attestation expired")

        yield self.keyring.verify_json_for_server(server_name, attestation)

    def create_attestation(self, group_id, user_id):
        """Create an attestation for the group_id and user_id with default
        validity length.
        """
        return sign_json({
            "group_id": group_id,
            "user_id": user_id,
            "valid_until_ms": self.clock.time_msec() + DEFAULT_ATTESTATION_LENGTH_MS,
        }, self.server_name, self.signing_key)


class GroupAttestionRenewer(object):
    """Responsible for sending and receiving attestation updates.
    """

    def __init__(self, hs):
        self.clock = hs.get_clock()
        self.store = hs.get_datastore()
        self.assestations = hs.get_groups_attestation_signing()
        self.transport_client = hs.get_federation_transport_client()
        self.is_mine_id = hs.is_mine_id
        self.attestations = hs.get_groups_attestation_signing()

        self._renew_attestations_loop = self.clock.looping_call(
            self._renew_attestations, 30 * 60 * 1000,
        )

    @defer.inlineCallbacks
    def on_renew_attestation(self, group_id, user_id, content):
        """When a remote updates an attestation
        """
        attestation = content["attestation"]

        if not self.is_mine_id(group_id) and not self.is_mine_id(user_id):
            raise SynapseError(400, "Neither user not group are on this server")

        yield self.attestations.verify_attestation(
            attestation,
            user_id=user_id,
            group_id=group_id,
        )

        yield self.store.update_remote_attestion(group_id, user_id, attestation)

        defer.returnValue({})

    @defer.inlineCallbacks
    def _renew_attestations(self):
        """Called periodically to check if we need to update any of our attestations
        """

        now = self.clock.time_msec()

        rows = yield self.store.get_attestations_need_renewals(
            now + UPDATE_ATTESTATION_TIME_MS
        )

        @defer.inlineCallbacks
        def _renew_attestation(group_id, user_id):
            if not self.is_mine_id(group_id):
                destination = get_domain_from_id(group_id)
            elif not self.is_mine_id(user_id):
                destination = get_domain_from_id(user_id)
            else:
                logger.warn(
                    "Incorrectly trying to do attestations for user: %r in %r",
                    user_id, group_id,
                )
                yield self.store.remove_attestation_renewal(group_id, user_id)
                return

            attestation = self.attestations.create_attestation(group_id, user_id)

            yield self.transport_client.renew_group_attestation(
                destination, group_id, user_id,
                content={"attestation": attestation},
            )

            yield self.store.update_attestation_renewal(
                group_id, user_id, attestation
            )

        for row in rows:
            group_id = row["group_id"]
            user_id = row["user_id"]

            preserve_fn(_renew_attestation)(group_id, user_id)<|MERGE_RESOLUTION|>--- conflicted
+++ resolved
@@ -13,7 +13,6 @@
 # See the License for the specific language governing permissions and
 # limitations under the License.
 
-<<<<<<< HEAD
 """Attestations ensure that users and groups can't lie about their memberships.
 
 When a user joins a group the HS and GS swap attestations, which allow them
@@ -35,9 +34,8 @@
         "signatures":{"matrix.org":{"ed25519:auto":"..."}}
     }
 """
-=======
+
 import logging
->>>>>>> e27b76d1
 
 from twisted.internet import defer
 
