--- conflicted
+++ resolved
@@ -73,11 +73,8 @@
     "netaddr>=0.7.18",
     "Jinja2>=2.9",
     "bleach>=1.4.3",
-<<<<<<< HEAD
     "h11>=0.9.0",
-=======
     "typing-extensions>=3.7.4",
->>>>>>> 474abf1e
 ]
 
 CONDITIONAL_REQUIREMENTS = {
